--- conflicted
+++ resolved
@@ -26,12 +26,7 @@
       run: |
         python -m pip install --upgrade pip
         pip install numpy
-<<<<<<< HEAD
-        pip install lxml sqlalchemy pandas cython h5py hdf5plugin psims
-        pip install pynumpress
-=======
         pip install -r test-requirements.txt
->>>>>>> bb16c2ad
     - name: Run the tests
       run: |
         cd tests; find . -name 'test_*.py' -print0 | xargs -0 -n1 env PYTHONPATH=.. python