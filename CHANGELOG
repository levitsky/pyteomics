--- conflicted
+++ resolved
@@ -1,15 +1,12 @@
 5.0a2
 -----
 
-<<<<<<< HEAD
  - Implement type checking using :py:mod:`psims` when parsing `cvParam` elements in mzML, mzIdentML and TraML files.
    :py:mod:`psims` is now required to parse these formats. Every parser instance now uses a copy of the
    `PSI-MS controlled vocabulary <https://github.com/HUPO-PSI/psi-ms-CV>`_. A pre-created object can be passed during
    parser creation, or it will be constructed on the fly. Consider enabling and configuring
    `OBO cache <https://mobiusklein.github.io/psims/docs/build/html/controlled_vocabulary/controlled_vocabulary.html#caching>`_ to save time.
-=======
  - **Drop Python 2 support.** See `#167 <https://github.com/levitsky/pyteomics/discussions/167>`_ for the announcement.
->>>>>>> 6c1157d8
  - Improve :py:mod:`spectrum_utils` integration.
  - Retain StPeter output in :py:func:`pyteomics.protxml.DataFrame`.
  - Fix `#163 <https://github.com/levitsky/pyteomics/issues/163>`_
