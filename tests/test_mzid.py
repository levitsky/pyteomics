from os import path
import pyteomics
pyteomics.__path__ = [path.abspath(path.join(path.dirname(__file__), path.pardir, 'pyteomics'))]
import unittest
from pyteomics.mzid import MzIdentML, read, chain
from pyteomics import auxiliary as aux
from data import mzid_spectra
from itertools import product
import operator as op
from psims.controlled_vocabulary.controlled_vocabulary import obo_cache
obo_cache.cache_path = '.'
obo_cache.enabled = True


class MzidTest(unittest.TestCase):
    maxDiff = None
    path = 'test.mzid'

    def test_read(self):
        for rec, refs, rs, it, ui in product((True, False), repeat=5):
            for func in [MzIdentML, read, chain, lambda x, **kw: chain.from_iterable([x], **kw)]:
                with self.subTest(rec=rec, refs=refs, rs=rs, it=it, ui=ui, func=func):
                    with func(self.path, recursive=rec, retrieve_refs=refs, read_schema=rs, iterative=it, use_index=ui) as reader:
                        psms = list(reader)
                        self.assertEqual(psms, mzid_spectra[(rec, refs)])

    def test_unit_info(self):
        with MzIdentML(self.path) as handle:
            for protocol in handle.iterfind("SpectrumIdentificationProtocol"):
                fragment_tolerance = protocol['FragmentTolerance']
                self.assertEqual(fragment_tolerance['search tolerance minus value'].unit_info, 'dalton')
                parent_tolerance = protocol['ParentTolerance']
                self.assertEqual(parent_tolerance['search tolerance plus value'].unit_info, 'parts per million')

    def test_structure_normalization(self):
        gen = read('mzid_snippet.xml').iterfind("SpectraData")
        datum = next(gen)
        index = aux.cvquery(datum)
        assert index['MS:1000768'] == 'Thermo nativeID format'
        datum = next(gen)
        index = aux.cvquery(datum)
        assert index['MS:1000774'] == 'multiple peak list nativeID format'

    def test_map(self):
<<<<<<< HEAD
        key = op.itemgetter('spectrumID')
        with MzIdentML(self.path) as reader:
            for method in ['t', 'p']:
                with self.subTest(method=method):
                    self.assertEqual(sorted(mzid_spectra[(1, 1)], key=key),
                                    sorted(reader.map(method=method), key=key))
=======
        with MzIdentML(self.path) as r:
            self.assertEqual(len(mzid_spectra[(1, 1)]), sum(1 for _ in r.map()))
>>>>>>> 07d1cd73

    def test_iterfind_map(self):
        with MzIdentML(self.path) as r:
            self.assertEqual(
                len(mzid_spectra[(1, 1)]),
                sum(1 for _ in r.iterfind("SpectrumIdentificationResult").map()))


if __name__ == '__main__':
    unittest.main()<|MERGE_RESOLUTION|>--- conflicted
+++ resolved
@@ -42,17 +42,12 @@
         assert index['MS:1000774'] == 'multiple peak list nativeID format'
 
     def test_map(self):
-<<<<<<< HEAD
         key = op.itemgetter('spectrumID')
         with MzIdentML(self.path) as reader:
             for method in ['t', 'p']:
                 with self.subTest(method=method):
                     self.assertEqual(sorted(mzid_spectra[(1, 1)], key=key),
                                     sorted(reader.map(method=method), key=key))
-=======
-        with MzIdentML(self.path) as r:
-            self.assertEqual(len(mzid_spectra[(1, 1)]), sum(1 for _ in r.map()))
->>>>>>> 07d1cd73
 
     def test_iterfind_map(self):
         with MzIdentML(self.path) as r:
