--- conflicted
+++ resolved
@@ -15,7 +15,6 @@
             abs(charge('H-AAA-OH', 14.0) + 1.0) < 0.01)
         self.assertTrue(
             abs(charge('H-AAA-OH', (2.34 + 9.69) / 2.0)) < 0.01)
-<<<<<<< HEAD
         self.assertRaises(PyteomicsError, charge, 'O', 7)
         self.assertRaises(PyteomicsError, charge, {'H-': 1, "-OH": 1,"E": 1}, 7, pK_nterm = {'A': [9., 1]})
     def test_pI_calculations(self):
@@ -28,8 +27,6 @@
             precision = 10 ** (-i)
             self.assertTrue(
                 abs(pI('PEPTIDE', precision_pI=precision) - pI_best) < precision)
-=======
->>>>>>> c59bef0d
 
     def test_charge_input(self):
         for i in range(0, 14):
