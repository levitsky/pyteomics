--- conflicted
+++ resolved
@@ -3,14 +3,6 @@
 from functools import wraps
 from collections import namedtuple
 
-<<<<<<< HEAD
-try:
-    basestring = basestring
-except NameError:
-    basestring = (str, bytes)
-
-=======
->>>>>>> 6c1157d8
 try:
     import numpy as np
 except ImportError:
